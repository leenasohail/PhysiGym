--- conflicted
+++ resolved
@@ -31,7 +31,6 @@
                 "physicellmodule.cpp",
                 "../custom.cpp",
                 # BioFVM_OBJECTS and components
-<<<<<<< HEAD
                 "../../BioFVM/BioFVM_agent_container.cpp",
                 "../../BioFVM/BioFVM_basic_agent.cpp",  # bue 20240501: modified (reset_max_basic_agent_ID) []
                 "../../BioFVM/BioFVM_matlab.cpp",
@@ -66,39 +65,6 @@
                 "../../modules/PhysiCell_SVG.cpp",
                 "../../modules/PhysiCell_various_outputs.cpp",
 
-=======
-                "BioFVM/BioFVM_agent_container.cpp",
-                "BioFVM/BioFVM_basic_agent.cpp",  # bue 20240501: modified (reset_max_basic_agent_ID) []
-                "BioFVM/BioFVM_matlab.cpp",
-                "BioFVM/BioFVM_mesh.cpp",
-                "BioFVM/BioFVM_microenvironment.cpp",  # bue 20240501: modified (density exists?) [pull requested 20240616]
-                "BioFVM/BioFVM_MultiCellDS.cpp",  # bue 20240509: modified (save mesh0.mat) []
-                "BioFVM/BioFVM_solvers.cpp",
-                "BioFVM/BioFVM_utilities.cpp",
-                "BioFVM/BioFVM_vector.cpp",
-                "BioFVM/pugixml.cpp",
-                # PhysiCell_core_OBJECTS and components
-                "core/PhysiCell_basic_signaling.cpp",
-                "core/PhysiCell_cell_container.cpp",
-                "core/PhysiCell_cell.cpp",  # bue 20240610: cpp and header file modified (cell_definition exists?) [pull requested 20240616]
-                "core/PhysiCell_constants.cpp",
-                "core/PhysiCell_custom.cpp",
-                # "core/PhysiCell_digital_cell_line.cpp",
-                "core/PhysiCell_phenotype.cpp",
-                "core/PhysiCell_rules.cpp",
-                "core/PhysiCell_signal_behavior.cpp",
-                "core/PhysiCell_standard_models.cpp",
-                "core/PhysiCell_utilities.cpp",
-                # PhysiCell_module_OBJECTS and components
-                "modules/PhysiCell_geometry.cpp",
-                "modules/PhysiCell_MultiCellDS.cpp",
-                "modules/PhysiCell_pathology.cpp",
-                # "modules/PhysiCell_POV.cpp",
-                "modules/PhysiCell_pugixml.cpp",
-                "modules/PhysiCell_settings.cpp",  # bue 20240430: modified (parameter exists? and more density exist and parameter exist related.) [pull requested 20240616]
-                "modules/PhysiCell_SVG.cpp",
-                "modules/PhysiCell_various_outputs.cpp",
->>>>>>> 0902a4ad
                 # pugixml_OBJECTS and components
                 # "pugixml.cpp",
             ],
