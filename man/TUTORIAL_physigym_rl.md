# PhysiGym and Reinforcement Learning with Gymnasium

In this tutorial, you will learn how to apply reinforcement learning (RL) to control a biological simulation model.
We use the **tumor immune base** (TIB) model as an example:
[tumor_immune_base](https://github.com/Dante-Berth/PhysiGym/tree/main/model/tumor_immune_base).

This model consists of three types of cells:
- **cell_1**: produces an anti-inflammatory factor that negatively impacts tumor cells by increasing the probability of apoptosis,
- **cell_2**: produces a pro-inflammatory factor that positively impacts tumor cells by decreasing the probability of apoptosis,
- **tumor cells**.

Under environmental pressure, cell type **cell_1** can transform into cell type **cell_2**.
The drug **drug_1** can reverse this transformation, turning cell type **cell_2** back into cell type **cell_1**.
Additionally, cell types **cell_1** and **cell_2** cells are attracted to debris in the environment.

For a detailed description of the rules governing cell behavior, see the [cell_rules.csv](https://github.com/Dante-Berth/PhysiGym/blob/main/model/tumor_immune_base/config/cell_rules.csv) file.

![Tumor Immune Model](https://github.com/Dante-Berth/PhysiGym/blob/main/man/img/model_tumor_immune_base.png)

Before speaking reinforcement learning, let's install the model.


## Install, Load, and Compile the Model (Bash)

### 1. Install:

```bash
cd path/to/PhysiGym
python3 install_physigym.py tumor_immune_base -f
```


### 2. Load:


```bash
cd ../PhysiCell
make clean data-cleanup reset
make list-user-projects
make load PROJ=physigym_tumor_immune_base
```

#### 3. Compile:

```bash
make
```


## Applying Deep Reinforcement Learning on the Tumor Immune Base Model


### 1. Problem Statement

How can we find a treatment regime that reduces tumor size while minimizing drug usage?
In other words, we aim to learn a **Policy**  a mapping from states to actions that defines the optimal amount of drug to apply over time.

A suitable framework to solve this control problem is **Reinforcement Learning (RL)**, which we will use in this tutorial.

First, we will have to recall some important elements in Reinforcement Learning.


### 2. Reinforcement Learning short explanation

In reinforcement learning (RL), the goal is to **maximize the expected cumulative reward** over time. The **reward function** provides feedback to the agent, indicating how beneficial or harmful its actions are.

The RL agent interacts with an environment — such as our **TIB model** — which provides observations. These observations can be **scalars** or **images** (e.g., generated from an agent-based simulator). The agent processes this input to decide on an action.

In our TIB case, the **action** corresponds to the administration of a drug, denoted by:

$$
d_t \in [0, 1],
$$

at each time step.

After the action is taken, the agent receives a **reward** that reflects the effect of the drug on the tumor environment — for example, reducing tumor size while avoiding excessive drug use.

Through trial and error, the agent learns a strategy (policy) that balances these objectives over time.


#### Reinforcement Learning detailed

In Reinforcement Learning (RL), the objective is to maximize the **expected cumulative reward**:

```math
\underset{\pi}{\arg\max} \mathbb{E} \left[ \sum_{t=0}^{T} \gamma^t r_t \mid s_0 = s, \pi \right],
```

where:
- $\gamma$ is the discount factor.
- $r_t$ is the reward function.
- $\pi$ represents the policy (strategy).
- $s_0$ is the initial state derived from `cells.csv`.

RL frameworks are characterized by four essential elements that define a **Markov Decision Process (MDP)** $MDP = \{S,A,T,R\}$.
- $S$ the state space.
- $A$ the action space.
- T the transition $T(s_{t},a)=s_{t+1}$ is given by PhysiCell.
- $R: \mathbb{S}\times \mathbb{A}\times \mathbb{S} \to \mathbb{R}$ the reward is determined by the current action, the current state, and the subsequent state.
This feedback is provided to the agent to assess whether the action contributes to achieving its objective.

The agent aims to maximize the reward function by learning an optimal policy or strategy.
In the next section, we will use a deep reinforcement learning algorithm to solve this problem.

The **reward function** in this model is defined as:

```math
r_t = \alpha \cdot \frac{C_{t-1} - C_t}{\log(C_{init})} - (1-\alpha) \cdot d_t.
```
Where:
- $C_t$: Number of tumor cells at time step $t$.
- $C_{init}$ : Number of tumor cells at initial time step.
- $d_t$: Amount of drug added to the tumor microenvironment at time $t$.
- $\alpha \in [0, 1]$: A trade-off weight parameter.
  - $\alpha = 1$: Prioritize killing tumor cells, ignoring drug usage.
  - $\alpha = 0$: Avoid drug usage entirely, regardless of tumor growth.
This reward has two main components: $\frac{C_{t-1} - C_t}{\log(C_{init})}$ the reduction term encourages reduction in tumor size, where the numerator measures how many tumor cells were eliminated weighted by the denominator which normalizes the reward.
While the second term, $- (1 - \alpha) \cdot d_t$ refers as the drug penalty term.
Besides, the parameter $\alpha$ balances between **therapeutic effectiveness** (tumor killing) and **toxicity cost** (drug amount).
By adjusting $\alpha$, you can simulate different treatment strategies:
  - **Aggressive**: $\alpha \approx 1$ → Maximize tumor reduction, ignore drug cost.
  - **Conservative**: $\alpha \approx 0$ → Minimize drug use, even if tumor persists.
  - **Perfect Balanced**: $\alpha = 0.5$ -> Perfect Trade-off between treatment effectiveness and side effects.
  - **Balanced**: $\alpha \in (0, 1)$ → Trade-off between treatment effectiveness and side effects.
In this tutorial, we take $\alpha=0.8$.

The first **state space** in this model is **img_mc** a multi-channel image where each channel corresponds to a specific cell type. For one of the channels, we also reduce the dimensionality. For instance for a grid size of $64$ and for our three cell types we can represent the data by: [image cell types representation](img/img_mc.png). We reduce the shape of the original size given by the **PhysiCell_settings.xml** file by discretizing the continuous environment into a uniform grid. We also compute $r_{x}=\lfloor \frac{width}{gridsize_{x}}\rfloor$ and $r_{y}=\lfloor\frac{height}{gridsize_{y}}\rfloor$. In our environment, $r_{x}=r_{y}$ because $width = height$ and $gridsize_{x}=gridsize_{y}=gridsize=64$

The size of the bins is calculated by mapping the continuous coordinates into discrete indices. Specifically:

```math
x_{\text{bin}} = \left\lfloor 
\frac{(x - x_{\min})}{(x_{\max} - x_{\min})}
\times (gridsize_{x} - 1)
\right\rfloor,
\\
y_{\text{bin}} = \left\lfloor 
\frac{(y - y_{\min})}{(y_{\max} - y_{\min})}
\times (gridsize_{y} - 1)
\right\rfloor.
```
This ensures that the continuous spatial domain is discretized into a grid of size 
\(gridsize \times gridsize\).
If one or more cells are present in a bin, we increment the count in the channel associated with their cell type. 

Formally, for each cell:

- Determine its bin index $(x_{bin}, y_{bin})$.
- Let $C\in[0:2]$ the index corresponding to its cell type channel.
- Then increment:

```math
\text{image}[c, y_{{bin}}, x_{{bin}}] += \frac{1}{r_{x}r_{y}}.
```
By dividing by $r_{x}r_{y}$, we normalize the count so that the value in each bin represents an **area contribution**, ensuring that our image values stay approximately in the range $[0,1]$.
This produces an image tensor of shape $(\text{num cell types}, gridsize, gridsize)$,
where each channel counts the number of cells of a given type in each spatial bin![image cell types](img/multi_channels.png).

The second state space is **scalars** a mathematical function that computes the **cell count for each cell type**.

The **action space** consists of a single continuous variable:
- **drug_1**$\in[0, 1]$, representing the intensity or dosage of a drug intervention applied at each step.

Deep reinforcement learning is used because our policy is a neural network. Since we are dealing with images, neural networks—particularly convolutional neural networks (CNNs)—are highly effective in processing them. While for scalars, we only use multi layer perceptrons. 

Therefore, we will use Deep Reinforcement Learning.
For neural network implementation, we use [PyTorch](https://pytorch.org/), a widely known and used deep learning library.


## Required Libraries

The deep reinforcement learning code relies on several Python libraries.
The main libraries are listed below:

| Library | Description | Link |
|---|---|---|
| **PyTorch** | A popular deep learning framework that provides tensor operations and automatic differentiation. | [pytorch.org](https://pytorch.org/) |
| **Tensordict** | A PyTorch-compatible library for structured, dictionary-like tensors used in RL pipelines. | [docs.pytorch.org/tensordict](https://docs.pytorch.org/tensordict/stable/index.html) |
| **TensorBoard** | A visualization toolkit for monitoring training metrics like loss, accuracy, and more. | [tensorflow.org/tensorboard](https://www.tensorflow.org/tensorboard) |

The specifics, how to install **pytorch** (torch, torchvison, torchaudio), differes based on your operating system, python distribution, and available hardware (CPU and/or Nvidia GPU).
For that reason, please follow the pytorch stabile build installation instruction here:

+ https://pytorch.org/get-started/locally/


All other required libraries can be installed via the model-specific **requirements.txt** file.

```bash
pip3 install -r model/tumor_immune_base/custom_modules/physigym/requirements.txt
```

Use your favorite text editor (here we use nano) to open the **sac_tib.py** file.

```bash
nano custom_modules/physigym/physigym/envs/sac_tib.py
```

<<<<<<< HEAD
Scroll down to **run** and adjust the following settings:
=======
Scroll down to **class Args** and adjust the following settings:
>>>>>>> 119d487e
+ wandb\_track: bool = *False*

<!-- bue 20250611: anythong else, if you only wanna run with tenserboard?
You will be asked to create a W&B account, use an existing W&B account, or don't visualize my results. \
Chose: don't visualize my results!
-->

## Wandb Library (optional)

Basically, wandb is an online version of the tenseboard library, with some aditional features.

| Library | Description | Link|
|---|---|---|
| **Weights & Biases (Wandb)** | A platform for experiment tracking, visualization, and collaboration in machine learning projects. | [wandb.ai](https://wandb.ai/site) |

&#x26A0; To make use of the **wandb** library, you must create an account.
The cost-free version will do.

+ https://wandb.ai

After you sign up, log into your account on the web page and copy the API key to the clipboard.
At the command line, use this API key to log into your wandb account.

```bash
wandb login
```

Use your favorite text editor (here we use nano) to open the **sac_tib.py** file.

```bash
nano custom_modules/physigym/physigym/envs/sac_tib.py
```

Scroll down to **class Args** and adjust the following settings:
+ wandb\_track: bool = True
+ wandb\_entity: str = *"username-company"*  # this is your wandb team string!
+ wandb\_project\_name: strl = *"sac_tib_tutorial"*


## Launch Deep Reinforcemnt Learn Algorithm

We applied a Deep Reinforcement Learning Algorithm called [SAC (Soft Actor-Critic)](https://arxiv.org/pdf/1812.05905), which is adapted for continuous action spaces.

The [code](https://github.com/Dante-Berth/PhysiGym/blob/main/model/tumor_immune_base/custom_modules/physigym/sac_tib.py) is divided into several parts:

- The first part is focused on the **environment wrapper**.
- The second part handles the **neural networks**.
- The thirdpart is dedicated to the **replay buffer**.
- The final part implements the **reinforcement learning logic**.

The **wrapper** is the component most tightly coupled to the simulation model.
It simplifies the interaction between the model and the reinforcement learning logic.
Additionally, it can be used to store in info important information at each time step, such as drug dosages and more.
You should be carefull with different arguments (class Args) such as **wandb_entity** which is personal, change it.
Besides, you can modify any arguments you want but be aware for instance for reward you should add the reward model into [physicell_model](https://github.com/Dante-Berth/PhysiGym/blob/main/model/tumor_immune_base/custom_modules/physigym/physicell_model.py) and add the right attributed to reward function.

Run the Code:

```bash
python3 custom_modules/physigym/physigym/envs/sac_tib.py
```

## Observe the Learning Process with Tensorboard

Open another command line shell.
```bash
tensorboard --logdir tensorboard/
```
Open the link:
+ http://localhost:6006/

For updating the visualization to the last processed time steps, you have to reload the webpage.


## Observe the Learning Process on Wandb (optional)

Log into your online wandb account and check out the run.
The visualization will update automatically.

+ https://wandb.ai

## Results
You can observe in this figure ![Results](https://github.com/Dante-Berth/PhysiGym/blob/main/man/img/model_tummor_immune_base_results_dcr.png)
 that the learning agent has maximized the expected discounted return: 
```math
\mathbb{E} \left[ \sum_{t=0}^{T} \gamma^t r_t \mid s_0 = s, \pi \right].
```

The **y-axis** represents the expected return, while the **x-axis** represents the training steps. Note that although it is labeled as *3 million steps*, it does **not** correspond to 3 million environment interaction steps — in reality, it represents **fewer** than 3 million actual interactions.

The figure shows two different learning curves corresponding to different state space representations. In our environment, the **scalars** and **multi_channels** state spaces achieve the same discounted cumulative return.

You may also see the ![different dynamic treatment regimes](img/final_plot.jpg).
- 🟢 **Default**
  - No treatment: $d_t = 0$ for all $t$.
- 🟠 **Random**
  - Random drug doses sampled uniformly from $[0,1]$ each step.
- 🔵 **Policy**
  - Drug doses selected by the learned SAC reinforcement learning policy.

### First plot: Discounted cumulative return

- Defined as:

$$
\sum_{t=0}^{T} \gamma^t r_t \mid s_0 = s, \pi
$$

- Observations:
  - 🔵 **Policy** achieves the highest return, rising quickly and plateauing caused by the termination.
  - 🟠 **Random** performs moderately well but less efficiently.
  - 🟢 **Default** declines over time due to unchecked tumor growth.

### Second plot: Drug administration (drug_1)

- 🔵 **Policy** applies drug in a more controlled, adaptive manner.
- 🟠 **Random** shows wide fluctuations.
- 🟢 **Default** remains at zero.

### Third plot: Number of tumor cells (center cells)

- 🔵 **Policy** rapidly reduces tumor cells to near zero.
- 🟠 **Random** reduces them more slowly.
- 🟢 **Default** shows tumor cells growing over time.

### Fourth plot: Cell counts (cell_1 and cell_2)

- 🔵 **Policy**, the environment terminates early due to successful tumor elimination, hence sudden drop.
- 🟠 **Random** keeps cell counts fluctuating, reducing over time.
- 🟢 **Default** sees cell_1 growing due to no intervention.

---
The SAC-learned policy is significantly more effective at controlling tumor growth while balancing drug use, achieving higher discounted returns compared to random or no treatment.

A video of the dynamic treatment regime proposed by the learning agent using **multi_channels** as the state space: [800 episode with image](img/tumor_immune_base_ep_800.mp4), you can observe phases of the dynamic treatment regime:

1. **Initial phase:**  
   The agent administers almost no drugs. During this period, when **cell_1** come into contact with **tumor_cells**, they can transform into **cell_2** due to increased pressure.

2. **Intermediate phase:**  
   The agent starts applying a high amount of drugs to reduce the tumor burden.  
   During this phase, **cell_1** and **cell_2** are heavily mixed into the tumor. This increases the probability that **cell_1** will become **cell_2**.  
   According to the environment rules, **cell_2** negatively impacts **cell_1** because **cell_1** experiences a reduction in its anti-tumoral effect due to the intake of pro-tumoral factors produced by **cell_2**.

3. **Final phase:**  
   This regime continues until the killing rate of **cell_1** becomes higher than the division rate of **tumor_cells**.  
   Additionally, based on the environment rules, there is now enough **cell_1** to kill the remaining tumor even if some **cell_1** still convert into **cell_2**.  
   This is explained by the fact that the **total killing effect over time** is much higher than:
   - the pro-tumoral factor from **cell_2**,
   - the pressure causing **cell_1** to become **cell_2**, and
   - the division rate of the remaining cancer cells.

This showcases how the agent adapts its treatment strategy over time, balancing drug use and immune interactions, to effectively control tumor growth.



## Conclusion

In this tutorial, you learned how to integrate a PhysiCell-based agent-based model — the tumor immune base (TIB) model — with reinforcement learning using Gymnasium.  
We explored how to define the state and action spaces, set up the reward function, and apply a deep reinforcement learning algorithm to learn an optimal drug administration policy that balances treatment effectiveness against toxicity.

By following these steps, you can now adapt the framework to other agent-based models or explore different RL algorithms, reward structures, and state representations.  
This approach opens new possibilities for automating complex decision-making in biological systems and testing novel therapeutic strategies **in silico** before moving to costly wet-lab experiments.

Feel free to experiment with the parameters, the $\alpha$ trade-off, or even your own models to discover new insights.  
Happy experimenting :blush:, and may your simulations lead to impactful discoveries!<|MERGE_RESOLUTION|>--- conflicted
+++ resolved
@@ -197,11 +197,8 @@
 nano custom_modules/physigym/physigym/envs/sac_tib.py
 ```
 
-<<<<<<< HEAD
-Scroll down to **run** and adjust the following settings:
-=======
 Scroll down to **class Args** and adjust the following settings:
->>>>>>> 119d487e
++ cuda: bool = *True or False*
 + wandb\_track: bool = *False*
 
 <!-- bue 20250611: anythong else, if you only wanna run with tenserboard?
